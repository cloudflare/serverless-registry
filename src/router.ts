--- conflicted
+++ resolved
@@ -331,7 +331,6 @@
 // this is the first thing that the client asks for in an upload
 v2Router.post("/:name+/blobs/uploads/", async (req, env: Env) => {
   const { name } = req.params;
-<<<<<<< HEAD
   const { from, mount } = req.query;
   if (mount !== undefined && from !== undefined) {
     // Try to create a new upload from an existing layer on another repository
@@ -351,8 +350,6 @@
     }
   }
   // Upload a new layer
-=======
->>>>>>> b7403912
   const [uploadObject, err] = await wrap<UploadObject | RegistryError, Error>(env.REGISTRY_CLIENT.startUpload(name));
 
   if (err) {
